# Copyright 2017 The Tensor2Tensor Authors.
#
# Licensed under the Apache License, Version 2.0 (the "License");
# you may not use this file except in compliance with the License.
# You may obtain a copy of the License at
#
#     http://www.apache.org/licenses/LICENSE-2.0
#
# Unless required by applicable law or agreed to in writing, software
# distributed under the License is distributed on an "AS IS" BASIS,
# WITHOUT WARRANTIES OR CONDITIONS OF ANY KIND, either express or implied.
# See the License for the specific language governing permissions and
# limitations under the License.

"""Data generators for WMT data-sets."""

from __future__ import absolute_import
from __future__ import division
from __future__ import print_function

import os
import tarfile

# Dependency imports

from tensor2tensor.data_generators import generator_utils
from tensor2tensor.data_generators import problem
from tensor2tensor.data_generators import text_encoder
from tensor2tensor.data_generators import wsj_parsing
from tensor2tensor.utils import registry

import tensorflow as tf

tf.flags.DEFINE_string("ende_bpe_path", "", "Path to BPE files in tmp_dir."
                       "Download from https://drive.google.com/open?"
                       "id=0B_bZck-ksdkpM25jRUN2X2UxMm8")

FLAGS = tf.flags.FLAGS

# End-of-sentence marker.
EOS = text_encoder.EOS_TOKEN


# End-of-sentence marker.
EOS = text_encoder.EOS_ID


def _default_token_feature_encoders(data_dir, target_vocab_size):
  vocab_filename = os.path.join(data_dir,
                                "vocab.endefr.%d" % target_vocab_size)
  subtokenizer = text_encoder.SubwordTextEncoder(vocab_filename)
  return {
      "inputs": subtokenizer,
      "targets": subtokenizer,
  }


def _default_character_feature_encoders():
  return {
      "inputs": text_encoder.ByteTextEncoder(),
      "targets": text_encoder.ByteTextEncoder(),
  }


class WMTProblem(problem.Problem):
  """Base class for WMT problems."""

  @property
  def is_character_level(self):
    return False

  @property
  def targeted_vocab_size(self):
    raise NotImplementedError()  # Not needed if self.is_character_level.

  @property
  def train_generator(self):
    """Generator; takes data_dir, tmp_dir, is_training, targeted_vocab_size."""
    raise NotImplementedError()

<<<<<<< HEAD

@registry.register_problem("ice_parsing_tokens")
class IceParsingTokens(problem.Problem):
  """Problem spec for parsing tokenized Icelandic text to
    constituency trees, also tokenized but to a smaller vocabulary."""

  @property
  def source_vocab_size(self):
    return 2**13  # 8192

  @property
  def target_vocab_size(self):
    return 2**8  # 256

  def feature_encoders(self, data_dir):
    source_vocab_filename = os.path.join(
        data_dir, "ice_source.tokens.vocab.%d" % self.source_vocab_size)
    target_vocab_filename = os.path.join(
        data_dir, "ice_target.tokens.vocab.%d" % self.target_vocab_size)
    source_subtokenizer = text_encoder.SubwordTextEncoder(source_vocab_filename)
    target_subtokenizer = text_encoder.SubwordTextEncoder(target_vocab_filename)
    return {
        "inputs": source_subtokenizer,
        "targets": target_subtokenizer,
    }

  def generate_data(self, data_dir, tmp_dir, num_shards=100):
    generator_utils.generate_dataset_and_shuffle(
        tabbed_parsing_token_generator(tmp_dir, True, "ice",
                                       self.source_vocab_size,
                                       self.target_vocab_size),
        self.training_filepaths(data_dir, num_shards, shuffled=False),
        tabbed_parsing_token_generator(tmp_dir, False, "ice",
                                       self.source_vocab_size,
                                       self.target_vocab_size),
        self.dev_filepaths(data_dir, 1, shuffled=False))

  def hparams(self, defaults, unused_model_hparams):
    p = defaults
    source_vocab_size = self._encoders["inputs"].vocab_size
    p.input_modality = {"inputs": (registry.Modalities.SYMBOL, source_vocab_size)}
    p.target_modality = (registry.Modalities.SYMBOL, self.target_vocab_size)
    p.input_space_id = problem.SpaceID.ICE_TOK
    p.target_space_id = problem.SpaceID.ICE_PARSE_TOK
    p.loss_multiplier = 2.5 # Rough estimate of avg number of tokens per word


@registry.register_problem("setimes_mken_tokens_32k")
class SETimesMkEnTokens32k(problem.Problem):
  """Problem spec for SETimes Mk-En translation."""
=======
  @property
  def dev_generator(self):
    return self.train_generator
>>>>>>> 668e3857

  @property
  def input_space_id(self):
    raise NotImplementedError()

  @property
  def target_space_id(self):
    raise NotImplementedError()

  @property
  def num_shards(self):
    return 100

  def generate_data(self, data_dir, tmp_dir, num_shards=None):
    if num_shards is None:
      num_shards = self.num_shards
    if self.is_character_level:
      generator_utils.generate_dataset_and_shuffle(
          self.train_generator(tmp_dir, True),
          self.training_filepaths(data_dir, num_shards, shuffled=False),
          self.dev_generator(tmp_dir, False),
          self.dev_filepaths(data_dir, 1, shuffled=False))
    else:
      generator_utils.generate_dataset_and_shuffle(
          self.train_generator(data_dir, tmp_dir, True,
                               self.targeted_vocab_size),
          self.training_filepaths(data_dir, num_shards, shuffled=False),
          self.dev_generator(data_dir, tmp_dir, False,
                             self.targeted_vocab_size),
          self.dev_filepaths(data_dir, 1, shuffled=False))

  def feature_encoders(self, data_dir):
    if self.is_character_level:
      return _default_character_feature_encoders()
    return _default_token_feature_encoders(data_dir, self.targeted_vocab_size)

  def hparams(self, defaults, unused_model_hparams):
    p = defaults
    if self.is_character_level:
      source_vocab_size = 256
      target_vocab_size = 256
    else:
      source_vocab_size = self._encoders["inputs"].vocab_size
      target_vocab_size = self._encoders["targets"].vocab_size
    p.input_modality = {"inputs": (registry.Modalities.SYMBOL,
                                   source_vocab_size)}
    p.target_modality = (registry.Modalities.SYMBOL, target_vocab_size)
    p.input_space_id = self.input_space_id
    p.target_space_id = self.target_space_id
    if self.is_character_level:
      p.loss_multiplier = 2.0

<<<<<<< HEAD
=======

# Generic generators used later for multiple problems.

>>>>>>> 668e3857

def character_generator(source_path, target_path, character_vocab, eos=None):
  """Generator for sequence-to-sequence tasks that just uses characters.

  This generator assumes the files at source_path and target_path have
  the same number of lines and yields dictionaries of "inputs" and "targets"
  where inputs are characters from the source lines converted to integers,
  and targets are characters from the target lines, also converted to integers.

  Args:
    source_path: path to the file with source sentences.
    target_path: path to the file with target sentences.
    character_vocab: a TextEncoder to encode the characters.
    eos: integer to append at the end of each sequence (default: None).

  Yields:
    A dictionary {"inputs": source-line, "targets": target-line} where
    the lines are integer lists converted from characters in the file lines.
  """
  eos_list = [] if eos is None else [eos]
  with tf.gfile.GFile(source_path, mode="r") as source_file:
    with tf.gfile.GFile(target_path, mode="r") as target_file:
      source, target = source_file.readline(), target_file.readline()
      while source and target:
        source_ints = character_vocab.encode(source.strip()) + eos_list
        target_ints = character_vocab.encode(target.strip()) + eos_list
        yield {"inputs": source_ints, "targets": target_ints}
        source, target = source_file.readline(), target_file.readline()


def tabbed_generator(source_path, source_vocab, target_vocab, eos=None):
  r"""Generator for sequence-to-sequence tasks using tabbed files.

  Tokens are derived from text files where each line contains both
  a source and a target string. The two strings are separated by a tab
  character ('\t'). It yields dictionaries of "inputs" and "targets" where
  inputs are characters from the source lines converted to integers, and
  targets are characters from the target lines, also converted to integers.

  Args:
    source_path: path to the file with source and target sentences.
    source_vocab: a SunwordTextEncoder to encode the source string.
    target_vocab: a SunwordTextEncoder to encode the target string.
    eos: integer to append at the end of each sequence (default: None).

  Yields:
    A dictionary {"inputs": source-line, "targets": target-line} where
    the lines are integer lists converted from characters in the file lines.
  """
  eos_list = [] if eos is None else [eos]
  with tf.gfile.GFile(source_path, mode="r") as source_file:
    for line in source_file:
      if line and "\t" in line:
        parts = line.split("\t", maxsplit=1)
        source, target = parts[0].strip(), parts[1].strip()
        source_ints = source_vocab.encode(source) + eos_list
        target_ints = target_vocab.encode(target) + eos_list
        yield {"inputs": source_ints, "targets": target_ints}


def token_generator(source_path, target_path, token_vocab, eos=None):
  """Generator for sequence-to-sequence tasks that uses tokens.

  This generator assumes the files at source_path and target_path have
  the same number of lines and yields dictionaries of "inputs" and "targets"
  where inputs are token ids from the " "-split source (and target, resp.) lines
  converted to integers using the token_map.

  Args:
    source_path: path to the file with source sentences.
    target_path: path to the file with target sentences.
    token_vocab: text_encoder.TextEncoder object.
    eos: integer to append at the end of each sequence (default: None).

  Yields:
    A dictionary {"inputs": source-line, "targets": target-line} where
    the lines are integer lists converted from tokens in the file lines.
  """
  eos_list = [] if eos is None else [eos]
  with tf.gfile.GFile(source_path, mode="r") as source_file:
    with tf.gfile.GFile(target_path, mode="r") as target_file:
      source, target = source_file.readline(), target_file.readline()
      while source and target:
        source_ints = token_vocab.encode(source.strip()) + eos_list
        target_ints = token_vocab.encode(target.strip()) + eos_list
        yield {"inputs": source_ints, "targets": target_ints}
        source, target = source_file.readline(), target_file.readline()


def bi_vocabs_token_generator(source_path,
                              target_path,
                              source_token_vocab,
                              target_token_vocab,
                              eos=None):
  """Generator for sequence-to-sequence tasks that uses tokens.

  This generator assumes the files at source_path and target_path have
  the same number of lines and yields dictionaries of "inputs" and "targets"
  where inputs are token ids from the " "-split source (and target, resp.) lines
  converted to integers using the token_map.

  Args:
    source_path: path to the file with source sentences.
    target_path: path to the file with target sentences.
    source_token_vocab: text_encoder.TextEncoder object.
    target_token_vocab: text_encoder.TextEncoder object.
    eos: integer to append at the end of each sequence (default: None).

  Yields:
    A dictionary {"inputs": source-line, "targets": target-line} where
    the lines are integer lists converted from tokens in the file lines.
  """
  eos_list = [] if eos is None else [eos]
  with tf.gfile.GFile(source_path, mode="r") as source_file:
    with tf.gfile.GFile(target_path, mode="r") as target_file:
      source, target = source_file.readline(), target_file.readline()
      while source and target:
        source_ints = source_token_vocab.encode(source.strip()) + eos_list
        target_ints = target_token_vocab.encode(target.strip()) + eos_list
        yield {"inputs": source_ints, "targets": target_ints}
        source, target = source_file.readline(), target_file.readline()


# Data-set URLs.


_ENDE_TRAIN_DATASETS = [
    [
        "http://data.statmt.org/wmt16/translation-task/training-parallel-nc-v11.tgz",  # pylint: disable=line-too-long
        ("training-parallel-nc-v11/news-commentary-v11.de-en.en",
         "training-parallel-nc-v11/news-commentary-v11.de-en.de")
    ],
    [
        "http://www.statmt.org/wmt13/training-parallel-commoncrawl.tgz",
        ("commoncrawl.de-en.en", "commoncrawl.de-en.de")
    ],
    [
        "http://www.statmt.org/wmt13/training-parallel-europarl-v7.tgz",
        ("training/europarl-v7.de-en.en", "training/europarl-v7.de-en.de")
    ],
]
_ENDE_TEST_DATASETS = [
    [
        "http://data.statmt.org/wmt16/translation-task/dev.tgz",
        ("dev/newstest2013.en", "dev/newstest2013.de")
    ],
]

_ENFR_TRAIN_DATASETS = [
    [
        "http://www.statmt.org/wmt13/training-parallel-commoncrawl.tgz",
        ("commoncrawl.fr-en.en", "commoncrawl.fr-en.fr")
    ],
    [
        "http://www.statmt.org/wmt13/training-parallel-europarl-v7.tgz",
        ("training/europarl-v7.fr-en.en", "training/europarl-v7.fr-en.fr")
    ],
    [
        "http://www.statmt.org/wmt14/training-parallel-nc-v9.tgz",
        ("training/news-commentary-v9.fr-en.en",
         "training/news-commentary-v9.fr-en.fr")
    ],
    [
        "http://www.statmt.org/wmt10/training-giga-fren.tar",
        ("giga-fren.release2.fixed.en.gz", "giga-fren.release2.fixed.fr.gz")
    ],
    [
        "http://www.statmt.org/wmt13/training-parallel-un.tgz",
        ("un/undoc.2000.fr-en.en", "un/undoc.2000.fr-en.fr")
    ],
]
_ENFR_TEST_DATASETS = [
    [
        "http://data.statmt.org/wmt16/translation-task/dev.tgz",
        ("dev/newstest2013.en", "dev/newstest2013.fr")
    ],
]

_ZHEN_TRAIN_DATASETS = [[("http://data.statmt.org/wmt17/translation-task/"
                          "training-parallel-nc-v12.tgz"),
                         ("training/news-commentary-v12.zh-en.zh",
                          "training/news-commentary-v12.zh-en.en")]]

_ZHEN_TEST_DATASETS = [[
    "http://data.statmt.org/wmt17/translation-task/dev.tgz",
    ("dev/newsdev2017-zhen-src.zh", "dev/newsdev2017-zhen-ref.en")
]]

# For Macedonian-English the SETimes corpus
# from http://nlp.ffzg.hr/resources/corpora/setimes/ is used.
# The original dataset has 207,777 parallel sentences.
# For training the first 205,777 sentences are used.
_MKEN_TRAIN_DATASETS = [[
    "https://github.com/stefan-it/nmt-mk-en/raw/master/data/setimes.mk-en.train.tgz",  # pylint: disable=line-too-long
    ("train.mk", "train.en")
]]

# For development 1000 parallel sentences are used.
_MKEN_TEST_DATASETS = [[
    "https://github.com/stefan-it/nmt-mk-en/raw/master/data/setimes.mk-en.dev.tgz",  # pylint: disable=line-too-long
    ("dev.mk", "dev.en")
]]


# Generators.


def _get_wmt_ende_dataset(directory, filename):
  """Extract the WMT en-de corpus `filename` to directory unless it's there."""
  train_path = os.path.join(directory, filename)
  if not (tf.gfile.Exists(train_path + ".de") and
          tf.gfile.Exists(train_path + ".en")):
    # We expect that this file has been downloaded from:
    # https://drive.google.com/open?id=0B_bZck-ksdkpM25jRUN2X2UxMm8 and placed
    # in `directory`.
    corpus_file = os.path.join(directory, FLAGS.ende_bpe_path)
    with tarfile.open(corpus_file, "r:gz") as corpus_tar:
      corpus_tar.extractall(directory)
  return train_path


def ende_bpe_token_generator(data_dir, tmp_dir, train):
  """Instance of token generator for the WMT en->de task, training set."""
  dataset_path = ("train.tok.clean.bpe.32000"
                  if train else "newstest2013.tok.bpe.32000")
  train_path = _get_wmt_ende_dataset(tmp_dir, dataset_path)
  token_tmp_path = os.path.join(tmp_dir, "vocab.bpe.32000")
  token_path = os.path.join(data_dir, "vocab.bpe.32000")
  tf.gfile.Copy(token_tmp_path, token_path, overwrite=True)
  token_vocab = text_encoder.TokenTextEncoder(vocab_filename=token_path)
  return token_generator(train_path + ".en", train_path + ".de", token_vocab,
                         EOS)


def _compile_data(tmp_dir, datasets, filename):
  """Concatenate all `datasets` and save to `filename`."""
  filename = os.path.join(tmp_dir, filename)
  with tf.gfile.GFile(filename + ".lang1", mode="w") as lang1_resfile:
    with tf.gfile.GFile(filename + ".lang2", mode="w") as lang2_resfile:
      for dataset in datasets:
        url = dataset[0]
        compressed_filename = os.path.basename(url)
        compressed_filepath = os.path.join(tmp_dir, compressed_filename)

        lang1_filename, lang2_filename = dataset[1]
        lang1_filepath = os.path.join(tmp_dir, lang1_filename)
        lang2_filepath = os.path.join(tmp_dir, lang2_filename)

        if not os.path.exists(compressed_filepath):
          generator_utils.maybe_download(tmp_dir, compressed_filename, url)
        if not (os.path.exists(lang1_filepath) and
                os.path.exists(lang2_filepath)):
          mode = "r:gz" if "gz" in compressed_filepath else "r"
          with tarfile.open(compressed_filepath, mode) as corpus_tar:
            corpus_tar.extractall(tmp_dir)
        if ".gz" in lang1_filepath:
          new_filepath = lang1_filepath.strip(".gz")
          generator_utils.gunzip_file(lang1_filepath, new_filepath)
          lang1_filepath = new_filepath
        if ".gz" in lang2_filepath:
          new_filepath = lang2_filepath.strip(".gz")
          generator_utils.gunzip_file(lang2_filepath, new_filepath)
          lang2_filepath = new_filepath
        with tf.gfile.GFile(lang1_filepath, mode="r") as lang1_file:
          with tf.gfile.GFile(lang2_filepath, mode="r") as lang2_file:
            line1, line2 = lang1_file.readline(), lang2_file.readline()
            while line1 or line2:
              lang1_resfile.write(line1.strip() + "\n")
              lang2_resfile.write(line2.strip() + "\n")
              line1, line2 = lang1_file.readline(), lang2_file.readline()

  return filename


def ende_wordpiece_token_generator(data_dir, tmp_dir, train, vocab_size):
  symbolizer_vocab = generator_utils.get_or_generate_vocab(
      data_dir, tmp_dir, "vocab.endefr.%d" % vocab_size, vocab_size)
  datasets = _ENDE_TRAIN_DATASETS if train else _ENDE_TEST_DATASETS
  tag = "train" if train else "dev"
  data_path = _compile_data(tmp_dir, datasets, "wmt_ende_tok_%s" % tag)
  return token_generator(data_path + ".lang1", data_path + ".lang2",
                         symbolizer_vocab, EOS)


@registry.register_problem("wmt_ende_tokens_8k")
class WMTEnDeTokens8k(WMTProblem):
  """Problem spec for WMT En-De translation."""

  @property
  def targeted_vocab_size(self):
    return 2**13  # 8192

  @property
  def train_generator(self):
    return ende_wordpiece_token_generator

  @property
  def input_space_id(self):
    return problem.SpaceID.EN_TOK

  @property
  def target_space_id(self):
    return problem.SpaceID.DE_TOK


@registry.register_problem("wmt_ende_tokens_32k")
class WMTEnDeTokens32k(WMTEnDeTokens8k):

  @property
  def targeted_vocab_size(self):
    return 2**15  # 32768


def ende_character_generator(tmp_dir, train):
  character_vocab = text_encoder.ByteTextEncoder()
  datasets = _ENDE_TRAIN_DATASETS if train else _ENDE_TEST_DATASETS
  tag = "train" if train else "dev"
  data_path = _compile_data(tmp_dir, datasets, "wmt_ende_chr_%s" % tag)
  return character_generator(data_path + ".lang1", data_path + ".lang2",
                             character_vocab, EOS)


@registry.register_problem("wmt_ende_characters")
class WMTEnDeCharacters(WMTProblem):
  """Problem spec for WMT En-De translation."""

  @property
  def is_character_level(self):
    return True

  @property
  def train_generator(self):
    return ende_character_generator

  @property
  def input_space_id(self):
    return problem.SpaceID.EN_CHR

  @property
  def target_space_id(self):
    return problem.SpaceID.DE_CHR


def zhen_wordpiece_token_bigenerator(data_dir, tmp_dir, train,
                                     source_vocab_size, target_vocab_size):
  """Wordpiece generator for the WMT'17 zh-en dataset."""
  datasets = _ZHEN_TRAIN_DATASETS if train else _ZHEN_TEST_DATASETS
  source_datasets = [[item[0], [item[1][0]]] for item in _ZHEN_TRAIN_DATASETS]
  target_datasets = [[item[0], [item[1][1]]] for item in _ZHEN_TRAIN_DATASETS]
  source_vocab = generator_utils.get_or_generate_vocab(
      data_dir, tmp_dir, "vocab.zh.%d" % source_vocab_size,
      source_vocab_size, source_datasets)
  target_vocab = generator_utils.get_or_generate_vocab(
      data_dir, tmp_dir, "vocab.en.%d" % target_vocab_size,
      target_vocab_size, target_datasets)
  tag = "train" if train else "dev"
  data_path = _compile_data(tmp_dir, datasets, "wmt_zhen_tok_%s" % tag)
  return bi_vocabs_token_generator(data_path + ".lang1", data_path + ".lang2",
                                   source_vocab, target_vocab, EOS)


def zhen_wordpiece_token_generator(data_dir, tmp_dir, train, vocab_size):
  return zhen_wordpiece_token_bigenerator(data_dir, tmp_dir, train,
                                          vocab_size, vocab_size)


@registry.register_problem("wmt_zhen_tokens_8k")
class WMTZhEnTokens8k(WMTProblem):
  """Problem spec for WMT Zh-En translation."""

  @property
  def targeted_vocab_size(self):
    return 2**13  # 8192

  @property
  def train_generator(self):
    return zhen_wordpiece_token_generator

  @property
  def input_space_id(self):
    return problem.SpaceID.ZH_TOK

  @property
  def target_space_id(self):
    return problem.SpaceID.EN_TOK

  def feature_encoders(self, data_dir):
    vocab_size = self.targeted_vocab_size
    source_vocab_filename = os.path.join(data_dir,
                                         "vocab.zh.%d" % vocab_size)
    target_vocab_filename = os.path.join(data_dir,
                                         "vocab.en.%d" % vocab_size)
    source_token = text_encoder.SubwordTextEncoder(source_vocab_filename)
    target_token = text_encoder.SubwordTextEncoder(target_vocab_filename)
    return {
        "inputs": source_token,
        "targets": target_token,
    }


@registry.register_problem("wmt_zhen_tokens_32k")
class WMTZhEnTokens32k(WMTZhEnTokens8k):

  @property
  def targeted_vocab_size(self):
    return 2**15  # 32768


def enfr_wordpiece_token_generator(data_dir, tmp_dir, train, vocab_size):
  """Instance of token generator for the WMT en->fr task."""
  symbolizer_vocab = generator_utils.get_or_generate_vocab(
      data_dir, tmp_dir, "vocab.endefr.%d" % vocab_size, vocab_size)
  datasets = _ENFR_TRAIN_DATASETS if train else _ENFR_TEST_DATASETS
  tag = "train" if train else "dev"
  data_path = _compile_data(tmp_dir, datasets, "wmt_enfr_tok_%s" % tag)
  return token_generator(data_path + ".lang1", data_path + ".lang2",
                         symbolizer_vocab, EOS)


@registry.register_problem("wmt_enfr_tokens_8k")
class WMTEnFrTokens8k(WMTProblem):
  """Problem spec for WMT En-Fr translation."""

  @property
  def targeted_vocab_size(self):
    return 2**13  # 8192

  @property
  def train_generator(self):
    return enfr_wordpiece_token_generator

  @property
  def input_space_id(self):
    return problem.SpaceID.EN_TOK

  @property
  def target_space_id(self):
    return problem.SpaceID.FR_TOK


@registry.register_problem("wmt_enfr_tokens_32k")
class WMTEnFrTokens32k(WMTEnFrTokens8k):

  @property
  def targeted_vocab_size(self):
    return 2**15  # 32768


def enfr_character_generator(tmp_dir, train):
  """Instance of character generator for the WMT en->fr task."""
  character_vocab = text_encoder.ByteTextEncoder()
  datasets = _ENFR_TRAIN_DATASETS if train else _ENFR_TEST_DATASETS
  tag = "train" if train else "dev"
  data_path = _compile_data(tmp_dir, datasets, "wmt_enfr_chr_%s" % tag)
  return character_generator(data_path + ".lang1", data_path + ".lang2",
                             character_vocab, EOS)


@registry.register_problem("wmt_enfr_characters")
class WMTEnFrCharacters(WMTProblem):
  """Problem spec for WMT En-Fr translation."""

  @property
  def is_character_level(self):
    return True

  @property
  def train_generator(self):
    return enfr_character_generator

  @property
  def input_space_id(self):
    return problem.SpaceID.EN_CHR

  @property
  def target_space_id(self):
    return problem.SpaceID.FR_CHR


def mken_wordpiece_token_generator(data_dir, tmp_dir, train, vocab_size):
  """Wordpiece generator for the SETimes Mk-En dataset."""
  datasets = _MKEN_TRAIN_DATASETS if train else _MKEN_TEST_DATASETS
  source_datasets = [[item[0], [item[1][0]]] for item in _MKEN_TRAIN_DATASETS]
  target_datasets = [[item[0], [item[1][1]]] for item in _MKEN_TRAIN_DATASETS]
  symbolizer_vocab = generator_utils.get_or_generate_vocab(
      data_dir, tmp_dir, "vocab.mken.%d" % vocab_size, vocab_size,
      source_datasets + target_datasets)
  tag = "train" if train else "dev"
  data_path = _compile_data(tmp_dir, datasets, "setimes_mken_tok_%s" % tag)
  return token_generator(data_path + ".lang1", data_path + ".lang2",
                         symbolizer_vocab, EOS)


@registry.register_problem("setimes_mken_tokens_32k")
class SETimesMkEnTokens32k(WMTProblem):
  """Problem spec for SETimes Mk-En translation."""

  @property
  def targeted_vocab_size(self):
    return 2**15  # 32768

  @property
  def train_generator(self):
    return mken_wordpiece_token_generator

  @property
  def input_space_id(self):
    return problem.SpaceID.MK_TOK

  @property
  def target_space_id(self):
    return problem.SpaceID.EN_TOK


def parsing_character_generator(tmp_dir, train):
  character_vocab = text_encoder.ByteTextEncoder()
  filename = "parsing_%s" % ("train" if train else "dev")
  text_filepath = os.path.join(tmp_dir, filename + ".text")
  tags_filepath = os.path.join(tmp_dir, filename + ".tags")
  return character_generator(text_filepath, tags_filepath, character_vocab, EOS)


def tabbed_parsing_token_generator(data_dir, tmp_dir, train, prefix,
                                   source_vocab_size, target_vocab_size):
  """Generate source and target data from a single file."""
  source_vocab = generator_utils.get_or_generate_tabbed_vocab(
      data_dir, tmp_dir, "parsing_train.pairs", 0,
      prefix + "_source.vocab.%d" % source_vocab_size, source_vocab_size)
  target_vocab = generator_utils.get_or_generate_tabbed_vocab(
      data_dir, tmp_dir, "parsing_train.pairs", 1,
      prefix + "_target.vocab.%d" % target_vocab_size, target_vocab_size)
  filename = "parsing_%s" % ("train" if train else "dev")
  pair_filepath = os.path.join(tmp_dir, filename + ".pairs")
  return tabbed_generator(pair_filepath, source_vocab, target_vocab, EOS)


def tabbed_parsing_character_generator(tmp_dir, train):
  """Generate source and target data from a single file."""
  character_vocab = text_encoder.ByteTextEncoder()
  filename = "parsing_%s" % ("train" if train else "dev")
  pair_filepath = os.path.join(tmp_dir, filename + ".pairs")
  return tabbed_generator(pair_filepath, character_vocab, character_vocab, EOS)


def parsing_token_generator(data_dir, tmp_dir, train, vocab_size):
  symbolizer_vocab = generator_utils.get_or_generate_vocab(
      data_dir, tmp_dir, "vocab.endefr.%d" % vocab_size, vocab_size)
  filename = "%s_%s.trees" % (FLAGS.parsing_path, "train" if train else "dev")
  tree_filepath = os.path.join(tmp_dir, filename)
  return wsj_parsing.token_generator(tree_filepath, symbolizer_vocab,
                                     symbolizer_vocab, EOS)<|MERGE_RESOLUTION|>--- conflicted
+++ resolved
@@ -37,9 +37,6 @@
 
 FLAGS = tf.flags.FLAGS
 
-# End-of-sentence marker.
-EOS = text_encoder.EOS_TOKEN
-
 
 # End-of-sentence marker.
 EOS = text_encoder.EOS_ID
@@ -78,7 +75,6 @@
     """Generator; takes data_dir, tmp_dir, is_training, targeted_vocab_size."""
     raise NotImplementedError()
 
-<<<<<<< HEAD
 
 @registry.register_problem("ice_parsing_tokens")
 class IceParsingTokens(problem.Problem):
@@ -129,11 +125,10 @@
 @registry.register_problem("setimes_mken_tokens_32k")
 class SETimesMkEnTokens32k(problem.Problem):
   """Problem spec for SETimes Mk-En translation."""
-=======
+
   @property
   def dev_generator(self):
     return self.train_generator
->>>>>>> 668e3857
 
   @property
   def input_space_id(self):
@@ -186,12 +181,8 @@
     if self.is_character_level:
       p.loss_multiplier = 2.0
 
-<<<<<<< HEAD
-=======
 
 # Generic generators used later for multiple problems.
-
->>>>>>> 668e3857
 
 def character_generator(source_path, target_path, character_vocab, eos=None):
   """Generator for sequence-to-sequence tasks that just uses characters.
